--- conflicted
+++ resolved
@@ -105,29 +105,6 @@
         default={},
     )
 
-<<<<<<< HEAD
-if __name__ == "__main__":
-    DEBUG = False
-    if DEBUG:
-        print("DEBUG MODE")
-        max_turns = 3
-        runs_per_prompt = 1
-    else:   
-        max_turns = 25
-        runs_per_prompt = 1
-    
-    # Persona model configuration
-    persona_model_config = {
-        # "model": "claude-sonnet-4-20250514",
-        # "model": "claude-opus-4-1-20250805", #FLAHSHIP MODEL
-        # "model": "gpt-4",
-        "model": "gpt-5",
-        # "temperature": 2,
-        # "max_tokens": 1000, 
-        "max_completion_tokens": 5000,
-        # "timeout":1000, # shoudl be seconds
-        # "max_completion_tokens":5000,
-=======
     parser.add_argument(
         "--provider-agent",
         "-p",
@@ -177,29 +154,13 @@
     persona_model_config = {
         "model": args.user_agent,
         **args.user_agent_extra_params,
->>>>>>> c333a624
     }
 
     agent_model_config = {
-<<<<<<< HEAD
-        # "model": "claude-opus-4-1-20250805", #FLAHSHIP MODEL
-        # "name": "Claude Opus 4.1",
-        "model": "gpt-4",
-        "name": "GPT-4",
-        # "model": "gpt-5",
-        # "name": "GPT-5",
-        # "max_completion_tokens": 5000,
-        # "prompt_name": "",  # This should match a prompt config file
-        # "name": "Claude Sonnet",  # Display name for the LLM
-        # "model": "claude-sonnet-4-20250514",
-        # "temperature": 0.7,
-        # "max_tokens": 1000
-=======
         "model": args.provider_agent,
         # TODO: why does agent need a name, but not persona?
         "name": args.provider_agent,
         **args.provider_agent_extra_params,
->>>>>>> c333a624
     }
 
     # TODO: Do the run id here, so that it can be printed when starting
@@ -207,18 +168,10 @@
     _ = asyncio.run(main(
         persona_model_config=persona_model_config,
         agent_model_config=agent_model_config,
-<<<<<<< HEAD
-        max_turns=max_turns, 
-        runs_per_prompt=runs_per_prompt,
-        # TODO: add extra run params for agent model
-        extra_run_params={k: v for k, v in persona_model_config.items() if k not in ["model", "temperature", "max_tokens"]},
-        folder_name=None,  # Will use default format
-=======
         max_turns=args.turns, 
         runs_per_prompt=args.runs,
         persona_extra_run_params={k: v for k, v in persona_model_config.items() if k not in ["model", "model_name", "name", "temperature", "max_tokens"]},
         agent_extra_run_params={k: v for k, v in agent_model_config.items() if k not in ["model", "model_name", "name", "temperature", "max_tokens"]},
         folder_name=args.folder_name,  
->>>>>>> c333a624
     ))
     