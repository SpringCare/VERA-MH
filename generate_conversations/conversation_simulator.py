--- conflicted
+++ resolved
@@ -94,9 +94,6 @@
     
     def save_conversation(self, filename: str, folder='conversations') -> None:
         """Save the conversation to a text file."""
-<<<<<<< HEAD
-        save_conversation_to_file(self.conversation_history, filename, folder, self.persona.get_name())
-=======
+
         # TODO: why is this two functions
-        save_conversation_to_file(self.conversation_history, filename, folder, self.llm1.get_name())
->>>>>>> ff35bb71
+        save_conversation_to_file(self.conversation_history, filename, folder, self.llm1.get_name())