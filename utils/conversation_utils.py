--- conflicted
+++ resolved
@@ -1,7 +1,7 @@
 """Utilities for conversation management and file operations."""
 
 from datetime import datetime
-from typing import Any, Dict, List, Optional
+from typing import List, Dict, Any, Optional
 
 
 def generate_conversation_filename(prefix: str = "conversation") -> str:
@@ -63,13 +63,8 @@
         if llm1_name and llm1_name in speaker_name:
             prefix = "user:"
         else:
-<<<<<<< HEAD
-            prefix = "agent:"
+            prefix = "chatbot:"
 
-=======
-            prefix = "chatbot:"
-        
->>>>>>> f813d292
         # Add the response with proper formatting
         summary += f"{prefix} {turn['response']}\n"
 
